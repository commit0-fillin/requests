# -*- coding: utf-8 -*-

"""
requests.models
~~~~~~~~~~~~~~~

"""

import urllib
import urllib2
import socket
import zlib

from urllib2 import HTTPError
from urlparse import urlparse, urlunparse, urljoin
from datetime import datetime

from .config import settings
from .monkeys import Request as _Request, HTTPBasicAuthHandler, HTTPForcedBasicAuthHandler, HTTPDigestAuthHandler, HTTPRedirectHandler
from .structures import CaseInsensitiveDict
from .packages.poster.encode import multipart_encode
from .packages.poster.streaminghttp import register_openers, get_handlers
<<<<<<< HEAD
from .exceptions import RequestException, AuthenticationError, Timeout, URLRequired, InvalidMethod, TooManyRedirects
=======
from .utils import dict_from_cookiejar
from .exceptions import RequestException, AuthenticationError, Timeout, URLRequired, InvalidMethod
>>>>>>> d4502aff


REDIRECT_STATI = (301, 302, 303, 307)


class Request(object):
    """The :class:`Request <models.Request>` object. It carries out all functionality of
    Requests. Recommended interface is with the Requests functions.
    """

    _METHODS = ('GET', 'HEAD', 'PUT', 'POST', 'DELETE', 'PATCH')

    def __init__(self,
        url=None, headers=dict(), files=None, method=None, data=dict(),
        params=dict(), auth=None, cookiejar=None, timeout=None, redirect=False,
        allow_redirects=False, proxies=None, hooks=None):

        #: Float describ the timeout of the request.
        #  (Use socket.setdefaulttimeout() as fallback)
        self.timeout = timeout

        #: Request URL.
        self.url = url

        #: Dictonary of HTTP Headers to attach to the :class:`Request <models.Request>`.
        self.headers = headers

        #: Dictionary of files to multipart upload (``{filename: content}``).
        self.files = files

        #: HTTP Method to use. Available: GET, HEAD, PUT, POST, DELETE.
        self.method = method

        #: Dictionary or byte of request body data to attach to the
        #: :class:`Request <models.Request>`.
        self.data = None

        #: Dictionary or byte of querystring data to attach to the
        #: :class:`Request <models.Request>`.
        self.params = None

        #: True if :class:`Request <models.Request>` is part of a redirect chain (disables history
        #: and HTTPError storage).
        self.redirect = redirect

        #: Set to True if full redirects are allowed (e.g. re-POST-ing of data at new ``Location``)
        self.allow_redirects = allow_redirects

        # Dictionary mapping protocol to the URL of the proxy (e.g. {'http': 'foo.bar:3128'})
        self.proxies = proxies

        self.data, self._enc_data = self._encode_params(data)
        self.params, self._enc_params = self._encode_params(params)

        #: :class:`Response <models.Response>` instance, containing
        #: content and metadata of HTTP Response, once :attr:`sent <send>`.
        self.response = Response()

        if isinstance(auth, (list, tuple)):
            auth = AuthObject(*auth)
        if not auth:
            auth = auth_manager.get_auth(self.url)

        #: :class:`AuthObject` to attach to :class:`Request <models.Request>`.
        self.auth = auth

        #: CookieJar to attach to :class:`Request <models.Request>`.
        self.cookiejar = cookiejar

        #: True if Request has been sent.
        self.sent = False

        #: Dictionary of event hook callbacks.
        self.hooks = hooks


        # Header manipulation and defaults.

        if settings.accept_gzip:
            settings.base_headers.update({'Accept-Encoding': 'gzip'})

        if headers:
            headers = CaseInsensitiveDict(self.headers)
        else:
            headers = CaseInsensitiveDict()

        for (k, v) in settings.base_headers.items():
            if k not in headers:
                headers[k] = v

        self.headers = headers


    def __repr__(self):
        return '<Request [%s]>' % (self.method)


    def __setattr__(self, name, value):
        if (name == 'method') and (value):
            if not value in self._METHODS:
                raise InvalidMethod()

        object.__setattr__(self, name, value)


    def _checks(self):
        """Deterministic checks for consistency."""

        if not self.url:
            raise URLRequired


    def _get_opener(self):
        """Creates appropriate opener object for urllib2."""

        _handlers = []

        if self.cookiejar is not None:
            _handlers.append(urllib2.HTTPCookieProcessor(self.cookiejar))

        if self.auth:
            if not isinstance(self.auth.handler, (urllib2.AbstractBasicAuthHandler, urllib2.AbstractDigestAuthHandler)):
                # TODO: REMOVE THIS COMPLETELY
                auth_manager.add_password(self.auth.realm, self.url, self.auth.username, self.auth.password)
                self.auth.handler = self.auth.handler(auth_manager)
                auth_manager.add_auth(self.url, self.auth)

            _handlers.append(self.auth.handler)

        if self.proxies:
            _handlers.append(urllib2.ProxyHandler(self.proxies))

        _handlers.append(HTTPRedirectHandler)

        if not _handlers:
            return urllib2.urlopen

        if self.data or self.files:
            _handlers.extend(get_handlers())

        opener = urllib2.build_opener(*_handlers)

        if self.headers:
            # Allow default headers in the opener to be overloaded
            normal_keys = [k.capitalize() for k in self.headers]
            for key, val in opener.addheaders[:]:
                if key not in normal_keys:
                    continue
                # Remove it, we have a value to take its place
                opener.addheaders.remove((key, val))

        return opener.open


    def _build_response(self, resp, is_error=False):
        """Build internal :class:`Response <models.Response>` object from given response."""

        def build(resp):

            response = Response()
            response.status_code = getattr(resp, 'code', None)

            try:
                response.headers = CaseInsensitiveDict(getattr(resp.info(), 'dict', None))
                response.read = resp.read
<<<<<<< HEAD
                response._resp = resp
                response._close = resp.close
=======
                response.close = resp.close

                if self.cookiejar:

                    response.cookies = dict_from_cookiejar(self.cookiejar)


>>>>>>> d4502aff
            except AttributeError:
                pass

            if is_error:
                response.error = resp

            response.url = getattr(resp, 'url', None)

            return response


        history = []

        r = build(resp)

        if r.status_code in REDIRECT_STATI and not self.redirect:

            while (
                ('location' in r.headers) and
                ((self.method in ('GET', 'HEAD')) or
                (r.status_code is 303) or
                (self.allow_redirects))
            ):

                r.close()

                if not len(history) < 30:
                    raise TooManyRedirects()

                history.append(r)

                url = r.headers['location']

                # Facilitate non-RFC2616-compliant 'location' headers
                # (e.g. '/path/to/resource' instead of 'http://domain.tld/path/to/resource')
<<<<<<< HEAD
                if not urlparse(url).netloc:
                    url = urljoin(r.url, urllib.quote(urllib.unquote(url)))
=======
                url = urljoin(r.url, url)
>>>>>>> d4502aff

                # http://www.w3.org/Protocols/rfc2616/rfc2616-sec10.html#sec10.3.4
                if r.status_code is 303:
                    method = 'GET'
                else:
                    method = self.method

                request = Request(
                    url, self.headers, self.files, method,
                    self.data, self.params, self.auth, self.cookiejar,
                    redirect=True
                )
                request.send()
                r = request.response

            r.history = history

        self.response = r
        self.response.request = self


    @staticmethod
    def _encode_params(data):
        """Encode parameters in a piece of data.

        If the data supplied is a dictionary, encodes each parameter in it, and
        returns a list of tuples containing the encoded parameters, and a urlencoded
        version of that.

        Otherwise, assumes the data is already encoded appropriately, and
        returns it twice.

        """
        if hasattr(data, 'items'):
            result = []
            for k, vs in data.items():
                for v in isinstance(vs, list) and vs or [vs]:
                    result.append((k.encode('utf-8') if isinstance(k, unicode) else k,
                                   v.encode('utf-8') if isinstance(v, unicode) else v))
            return result, urllib.urlencode(result, doseq=True)
        else:
            return data, data


    def _build_url(self):
        """Build the actual URL to use."""

        # Support for unicode domain names and paths.
        scheme, netloc, path, params, query, fragment = urlparse(self.url)
        netloc = netloc.encode('idna')
        if isinstance(path, unicode):
            path = path.encode('utf-8')
        path = urllib.quote(urllib.unquote(path))
        self.url = str(urlunparse([ scheme, netloc, path, params, query, fragment ]))

        if self._enc_params:
            if urlparse(self.url).query:
                return '%s&%s' % (self.url, self._enc_params)
            else:
                return '%s?%s' % (self.url, self._enc_params)
        else:
            return self.url


    def send(self, anyway=False):
        """Sends the request. Returns True of successful, false if not.
        If there was an HTTPError during transmission,
        self.response.status_code will contain the HTTPError code.

        Once a request is successfully sent, `sent` will equal True.

        :param anyway: If True, request will be sent, even if it has
        already been sent.
        """

        self._checks()
        success = False

        # Logging
        if settings.verbose:
            settings.verbose.write('%s   %s   %s\n' % (
                datetime.now().isoformat(), self.method, self.url
            ))


        url = self._build_url()
        if self.method in ('GET', 'HEAD', 'DELETE'):
            req = _Request(url, method=self.method)
        else:

            if self.files:
                register_openers()

                if self.data:
                    self.files.update(self.data)

                datagen, headers = multipart_encode(self.files)
                req = _Request(url, data=datagen, headers=headers, method=self.method)

            else:
                req = _Request(url, data=self._enc_data, method=self.method)

        if self.headers:
            for k,v in self.headers.iteritems():
                req.add_header(k, v)

        if not self.sent or anyway:

            try:
                opener = self._get_opener()
                try:

                    resp = opener(req, timeout=self.timeout)

                except TypeError, err:
                    # timeout argument is new since Python v2.6
                    if not 'timeout' in str(err):
                        raise

                    if settings.timeout_fallback:
                        # fall-back and use global socket timeout (This is not thread-safe!)
                        old_timeout = socket.getdefaulttimeout()
                        socket.setdefaulttimeout(self.timeout)

                    resp = opener(req)

                    if settings.timeout_fallback:
                        # restore gobal timeout
                        socket.setdefaulttimeout(old_timeout)

                if self.cookiejar is not None:
                    self.cookiejar.extract_cookies(resp, req)

            except (urllib2.HTTPError, urllib2.URLError), why:
                if hasattr(why, 'reason'):
                    if isinstance(why.reason, socket.timeout):
                        why = Timeout(why)

                self._build_response(why, is_error=True)


            else:
                self._build_response(resp)
                self.response.ok = True


        self.sent = self.response.ok

        return self.sent



class Response(object):
    """The core :class:`Response <models.Response>` object. All
    :class:`Request <models.Request>` objects contain a
    :class:`response <models.Response>` attribute, which is an instance
    of this class.
    """

    def __init__(self):
        #: Raw content of the response, in bytes.
        #: If ``content-encoding`` of response was set to ``gzip``, the
        #: response data will be automatically deflated.
        self._content = None
        #: Integer Code of responded HTTP Status.
        self.status_code = None
        #: Case-insensitive Dictionary of Response Headers.
        #: For example, ``headers['content-encoding']`` will return the
        #: value of a ``'Content-Encoding'`` response header.
        self.headers = CaseInsensitiveDict()
        #: Final URL location of Response.
        self.url = None
        #: True if no :attr:`error` occured.
        self.ok = False
        #: Resulting :class:`HTTPError` of request, if one occured.
        self.error = None
        #: A list of :class:`Response <models.Response>` objects from
        #: the history of the Request. Any redirect responses will end
        #: up here.
        self.history = []
        #: The Request that created the Response.
        self.request = None
        self.cookies = None


    def __repr__(self):
        return '<Response [%s]>' % (self.status_code)


    def __nonzero__(self):
        """Returns true if :attr:`status_code` is 'OK'."""
        return not self.error


    def __getattr__(self, name):
        """Read and returns the full stream when accessing to :attr: `content`"""
        if name == 'content':
            if self._content is not None:
                return self._content
            self._content = self.read()
            if self.headers.get('content-encoding', '') == 'gzip':
                try:
                    self._content = zlib.decompress(self._content, 16+zlib.MAX_WBITS)
                except zlib.error:
                    pass
            return self._content


    def raise_for_status(self):
        """Raises stored :class:`HTTPError` or :class:`URLError`, if one occured."""
        if self.error:
            raise self.error


    def close(self):
        if self._resp.fp is not None and hasattr(self._resp.fp, '_sock'):
            self._resp.fp._sock.recv = None
        self._close()

class AuthManager(object):
    """Requests Authentication Manager."""

    def __new__(cls):
        singleton = cls.__dict__.get('__singleton__')
        if singleton is not None:
            return singleton

        cls.__singleton__ = singleton = object.__new__(cls)

        return singleton


    def __init__(self):
        self.passwd = {}
        self._auth = {}


    def __repr__(self):
        return '<AuthManager [%s]>' % (self.method)


    def add_auth(self, uri, auth):
        """Registers AuthObject to AuthManager."""

        uri = self.reduce_uri(uri, False)

        # try to make it an AuthObject
        if not isinstance(auth, AuthObject):
            try:
                auth = AuthObject(*auth)
            except TypeError:
                pass

        self._auth[uri] = auth


    def add_password(self, realm, uri, user, passwd):
        """Adds password to AuthManager."""
        # uri could be a single URI or a sequence
        if isinstance(uri, basestring):
            uri = [uri]

        reduced_uri = tuple([self.reduce_uri(u, False) for u in uri])

        if reduced_uri not in self.passwd:
            self.passwd[reduced_uri] = {}
        self.passwd[reduced_uri] = (user, passwd)


    def find_user_password(self, realm, authuri):
        for uris, authinfo in self.passwd.iteritems():
            reduced_authuri = self.reduce_uri(authuri, False)
            for uri in uris:
                if self.is_suburi(uri, reduced_authuri):
                    return authinfo

        return (None, None)


    def get_auth(self, uri):
        (in_domain, in_path) = self.reduce_uri(uri, False)

        for domain, path, authority in (
            (i[0][0], i[0][1], i[1]) for i in self._auth.iteritems()
        ):
            if in_domain == domain:
                if path in in_path:
                    return authority


    def reduce_uri(self, uri, default_port=True):
        """Accept authority or URI and extract only the authority and path."""

        # note HTTP URLs do not have a userinfo component
        parts = urllib2.urlparse.urlsplit(uri)

        if parts[1]:
            # URI
            scheme = parts[0]
            authority = parts[1]
            path = parts[2] or '/'
        else:
            # host or host:port
            scheme = None
            authority = uri
            path = '/'

        host, port = urllib2.splitport(authority)

        if default_port and port is None and scheme is not None:
            dport = {"http": 80,
                     "https": 443,
                     }.get(scheme)
            if dport is not None:
                authority = "%s:%d" % (host, dport)

        return authority, path


    def is_suburi(self, base, test):
        """Check if test is below base in a URI tree

        Both args must be URIs in reduced form.
        """
        if base == test:
            return True
        if base[0] != test[0]:
            return False
        common = urllib2.posixpath.commonprefix((base[1], test[1]))
        if len(common) == len(base[1]):
            return True
        return False


    def empty(self):
        self.passwd = {}


    def remove(self, uri, realm=None):
        # uri could be a single URI or a sequence
        if isinstance(uri, basestring):
            uri = [uri]

        for default_port in True, False:
            reduced_uri = tuple([self.reduce_uri(u, default_port) for u in uri])
            del self.passwd[reduced_uri][realm]


    def __contains__(self, uri):
        # uri could be a single URI or a sequence
        if isinstance(uri, basestring):
            uri = [uri]

        uri = tuple([self.reduce_uri(u, False) for u in uri])

        if uri in self.passwd:
            return True

        return False

auth_manager = AuthManager()



class AuthObject(object):
    """The :class:`AuthObject` is a simple HTTP Authentication token. When
    given to a Requests function, it enables Basic HTTP Authentication for that
    Request. You can also enable Authorization for domain realms with AutoAuth.
    See AutoAuth for more details.

    :param username: Username to authenticate with.
    :param password: Password for given username.
    :param realm: (optional) the realm this auth applies to
    :param handler: (optional) basic || digest || proxy_basic || proxy_digest
    """

    _handlers = {
        'basic': HTTPBasicAuthHandler,
        'forced_basic': HTTPForcedBasicAuthHandler,
        'digest': HTTPDigestAuthHandler,
        'proxy_basic': urllib2.ProxyBasicAuthHandler,
        'proxy_digest': urllib2.ProxyDigestAuthHandler
    }

    def __init__(self, username, password, handler='forced_basic', realm=None):
        self.username = username
        self.password = password
        self.realm = realm

        if isinstance(handler, basestring):
            self.handler = self._handlers.get(handler.lower(), HTTPForcedBasicAuthHandler)
        else:
            self.handler = handler<|MERGE_RESOLUTION|>--- conflicted
+++ resolved
@@ -20,12 +20,8 @@
 from .structures import CaseInsensitiveDict
 from .packages.poster.encode import multipart_encode
 from .packages.poster.streaminghttp import register_openers, get_handlers
-<<<<<<< HEAD
+from .utils import dict_from_cookiejar
 from .exceptions import RequestException, AuthenticationError, Timeout, URLRequired, InvalidMethod, TooManyRedirects
-=======
-from .utils import dict_from_cookiejar
-from .exceptions import RequestException, AuthenticationError, Timeout, URLRequired, InvalidMethod
->>>>>>> d4502aff
 
 
 REDIRECT_STATI = (301, 302, 303, 307)
@@ -191,18 +187,14 @@
             try:
                 response.headers = CaseInsensitiveDict(getattr(resp.info(), 'dict', None))
                 response.read = resp.read
-<<<<<<< HEAD
                 response._resp = resp
                 response._close = resp.close
-=======
-                response.close = resp.close
 
                 if self.cookiejar:
 
                     response.cookies = dict_from_cookiejar(self.cookiejar)
 
 
->>>>>>> d4502aff
             except AttributeError:
                 pass
 
@@ -238,12 +230,7 @@
 
                 # Facilitate non-RFC2616-compliant 'location' headers
                 # (e.g. '/path/to/resource' instead of 'http://domain.tld/path/to/resource')
-<<<<<<< HEAD
-                if not urlparse(url).netloc:
-                    url = urljoin(r.url, urllib.quote(urllib.unquote(url)))
-=======
-                url = urljoin(r.url, url)
->>>>>>> d4502aff
+                url = urljoin(r.url, urllib.quote(urllib.unquote(url)))
 
                 # http://www.w3.org/Protocols/rfc2616/rfc2616-sec10.html#sec10.3.4
                 if r.status_code is 303:
